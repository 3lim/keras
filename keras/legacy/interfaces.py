--- conflicted
+++ resolved
@@ -88,16 +88,14 @@
                  ('stride', 'strides'),
                  ('border_mode', 'padding')])
 
-<<<<<<< HEAD
+legacy_prelu_support = generate_legacy_interface(
+    allowed_positional_args=['alpha_initializer'],
+    conversions=[('init', 'alpha_initializer')])
+
 legacy_pooling2d_support = generate_legacy_interface(
     allowed_positional_args=['pool_size', 'strides', 'padding'],
     conversions=[('pool_length', 'pool_size'),
                  ('stride', 'strides'),
                  ('border_mode', 'padding'),
                  ('dim_ordering', 'data_format')],
-    value_conversions={'dim_ordering': {'tf': 'channels_last', 'th': 'channels_first', 'default': None}})
-=======
-legacy_prelu_support = generate_legacy_interface(
-    allowed_positional_args=['alpha_initializer'],
-    conversions=[('init', 'alpha_initializer')])
->>>>>>> 9f7ed932
+    value_conversions={'dim_ordering': {'tf': 'channels_last', 'th': 'channels_first', 'default': None}})